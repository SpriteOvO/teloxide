[package]
name = "async-telegram-bot"
version = "0.1.0"
edition = "2018"

# See more keys and their definitions at https://doc.rust-lang.org/cargo/reference/manifest.html

[dependencies]
reqwest = { git = "https://github.com/seanmonstar/reqwest", rev = "ba7b2a754eab0d79817ea8551d0803806ae8af7d" }
serde_json = "1.0.39"
serde = {version = "1.0.92", features = ["derive"] }
lazy_static = "1.3"
apply = "0.2.2"
derive_more = "0.15.0"
tokio = "0.2.0-alpha.4"
bytes = "0.4.12"
futures-preview = "0.3.0-alpha.18"
<<<<<<< HEAD
async-trait = "0.1.13"
=======
libc = "0.2.62"
>>>>>>> 2b83d869
<|MERGE_RESOLUTION|>--- conflicted
+++ resolved
@@ -15,8 +15,5 @@
 tokio = "0.2.0-alpha.4"
 bytes = "0.4.12"
 futures-preview = "0.3.0-alpha.18"
-<<<<<<< HEAD
 async-trait = "0.1.13"
-=======
-libc = "0.2.62"
->>>>>>> 2b83d869
+libc = "0.2.62"